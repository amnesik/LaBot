--- conflicted
+++ resolved
@@ -12,13 +12,10 @@
 from labot.logs import logger
 from labot.mitm.bridge import *
 
-<<<<<<< HEAD
-=======
 from fritm import hook, start_proxy_server
 
 FILTER = "port == 5555 || port == 443"
 
->>>>>>> 066571b1
 
 def launch_dofus():
     """to interrupt : dofus.terminate()"""
